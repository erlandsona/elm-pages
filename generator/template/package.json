{
  "name": "elm-pages-app",
  "scripts": {
    "postinstall": "elm-tooling install",
    "start": "elm-pages dev",
    "build": "elm-pages build"
  },
  "devDependencies": {
<<<<<<< HEAD
    "elm-optimize-level-2": "^0.3.4",
=======
    "elm-optimize-level-2": "0.3.4",
>>>>>>> 132430b4
    "elm-pages": "2.1.10",
    "elm-review": "^2.7.0",
    "elm-tooling": "^1.7.0"
  }
}<|MERGE_RESOLUTION|>--- conflicted
+++ resolved
@@ -6,11 +6,7 @@
     "build": "elm-pages build"
   },
   "devDependencies": {
-<<<<<<< HEAD
-    "elm-optimize-level-2": "^0.3.4",
-=======
     "elm-optimize-level-2": "0.3.4",
->>>>>>> 132430b4
     "elm-pages": "2.1.10",
     "elm-review": "^2.7.0",
     "elm-tooling": "^1.7.0"
