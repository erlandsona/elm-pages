module Pages.Internal.Platform.Cli exposing
    ( Content
    , Effect(..)
    , Flags
    , Model
    , Msg(..)
    , Page
    , ToJsPayload(..)
    , ToJsSuccessPayload
    , cliApplication
    , init
    , toJsCodec
    , update
    )

import BuildError exposing (BuildError)
import Codec exposing (Codec)
import Dict exposing (Dict)
import Dict.Extra
import Head
import Html exposing (Html)
import Http
import Json.Decode as Decode
import Json.Encode
import Pages.ContentCache as ContentCache exposing (ContentCache)
import Pages.Document
import Pages.Http
import Pages.ImagePath as ImagePath
import Pages.Internal.ApplicationType as ApplicationType exposing (ApplicationType)
import Pages.Internal.StaticHttpBody as StaticHttpBody
import Pages.Manifest as Manifest
import Pages.PagePath as PagePath exposing (PagePath)
import Pages.StaticHttp as StaticHttp exposing (RequestDetails)
import Pages.StaticHttp.Request as HashRequest
import Pages.StaticHttpRequest as StaticHttpRequest
import Secrets
import SecretsDict exposing (SecretsDict)
import Set exposing (Set)
import TerminalText as Terminal


type ToJsPayload pathKey
    = Errors String
    | Success (ToJsSuccessPayload pathKey)


type alias ToJsSuccessPayload pathKey =
    { pages : Dict String (Dict String String)
    , manifest : Manifest.Config pathKey
    , filesToGenerate : List FileToGenerate
    , staticHttpCache : Dict String String
    , errors : List String
    }


type alias FileToGenerate =
    { path : List String
    , content : String
    }


toJsCodec : Codec (ToJsPayload pathKey)
toJsCodec =
    Codec.custom
        (\errorsTag success value ->
            case value of
                Errors errorList ->
                    errorsTag errorList

                Success { pages, manifest, filesToGenerate, errors, staticHttpCache } ->
                    success (ToJsSuccessPayload pages manifest filesToGenerate staticHttpCache errors)
        )
        |> Codec.variant1 "Errors" Errors Codec.string
        |> Codec.variant1 "Success"
            Success
            successCodec
        |> Codec.buildCustom


stubManifest : Manifest.Config pathKey
stubManifest =
    { backgroundColor = Nothing
    , categories = []
    , displayMode = Manifest.Standalone
    , orientation = Manifest.Portrait
    , description = "elm-pages - A statically typed site generator."
    , iarcRatingId = Nothing
    , name = "elm-pages docs"
    , themeColor = Nothing
    , startUrl = PagePath.external ""
    , shortName = Just "elm-pages"
    , sourceIcon = ImagePath.external ""
    }


successCodec : Codec (ToJsSuccessPayload pathKey)
successCodec =
    Codec.object ToJsSuccessPayload
        |> Codec.field "pages"
            .pages
            (Codec.dict (Codec.dict Codec.string))
        |> Codec.field "manifest"
            .manifest
            (Codec.build Manifest.toJson (Decode.succeed stubManifest))
        |> Codec.field "filesToGenerate"
            .filesToGenerate
            (Codec.build
                (\list ->
                    list
                        |> Json.Encode.list
                            (\item ->
                                Json.Encode.object
                                    [ ( "path", item.path |> String.join "/" |> Json.Encode.string )
                                    , ( "content", item.content |> Json.Encode.string )
                                    ]
                            )
                )
                (Decode.succeed [])
            )
        |> Codec.field "staticHttpCache"
            .staticHttpCache
            (Codec.dict Codec.string)
        |> Codec.field "errors" .errors (Codec.list Codec.string)
        |> Codec.buildObject


type Effect pathKey
    = NoEffect
    | SendJsData (ToJsPayload pathKey)
    | FetchHttp { masked : RequestDetails, unmasked : RequestDetails }
    | Batch (List (Effect pathKey))


type alias Page metadata view pathKey =
    { metadata : metadata
    , path : PagePath pathKey
    , view : view
    }


type alias Content =
    List ( List String, { extension : String, frontMatter : String, body : Maybe String } )


type alias Flags =
    Decode.Value


type alias Model =
    { staticResponses : StaticResponses
    , secrets : SecretsDict
    , errors : List BuildError
    , allRawResponses : Dict String (Maybe String)
    , mode : Mode
    }


type Msg
    = GotStaticHttpResponse { request : { masked : RequestDetails, unmasked : RequestDetails }, response : Result Pages.Http.Error String }


type alias Config pathKey userMsg userModel metadata view =
    { init :
        Maybe
            { path : PagePath pathKey
            , query : Maybe String
            , fragment : Maybe String
            }
        -> ( userModel, Cmd userMsg )
    , update : userMsg -> userModel -> ( userModel, Cmd userMsg )
    , subscriptions : userModel -> Sub userMsg
    , view :
        List ( PagePath pathKey, metadata )
        ->
            { path : PagePath pathKey
            , frontmatter : metadata
            }
        ->
            StaticHttp.Request
                { view : userModel -> view -> { title : String, body : Html userMsg }
                , head : List (Head.Tag pathKey)
                }
    , document : Pages.Document.Document metadata view
    , content : Content
    , toJsPort : Json.Encode.Value -> Cmd Never
    , fromJsPort : Sub Decode.Value
    , manifest : Manifest.Config pathKey
    , generateFiles :
        List
            { path : PagePath pathKey
            , frontmatter : metadata
            , body : String
            }
        ->
            StaticHttp.Request
                (List
                    (Result String
                        { path : List String
                        , content : String
                        }
                    )
                )
    , canonicalSiteUrl : String
    , pathKey : pathKey
    , onPageChange :
        { path : PagePath pathKey
        , query : Maybe String
        , fragment : Maybe String
        }
        -> userMsg
    }


cliApplication :
    (Msg -> msg)
    -> (msg -> Maybe Msg)
    -> (Model -> model)
    -> (model -> Maybe Model)
    -> Config pathKey userMsg userModel metadata view
    -> Platform.Program Flags model msg
cliApplication cliMsgConstructor narrowMsg toModel fromModel config =
    let
        contentCache =
            ContentCache.init config.document config.content Nothing

        siteMetadata =
            contentCache
                |> Result.map
                    (\cache -> cache |> ContentCache.extractMetadata config.pathKey)
                |> Result.mapError (List.map Tuple.second)
    in
    Platform.worker
        { init =
            \flags ->
                init toModel contentCache siteMetadata config flags
                    |> Tuple.mapSecond (perform cliMsgConstructor config.toJsPort)
        , update =
            \msg model ->
                case ( narrowMsg msg, fromModel model ) of
                    ( Just cliMsg, Just cliModel ) ->
                        update siteMetadata config cliMsg cliModel
                            |> Tuple.mapSecond (perform cliMsgConstructor config.toJsPort)
                            |> Tuple.mapFirst toModel

                    _ ->
                        ( model, Cmd.none )
        , subscriptions = \_ -> Sub.none
        }


type Mode
    = Prod
    | Dev


modeDecoder =
    Decode.string
        |> Decode.andThen
            (\mode ->
                if mode == "prod" then
                    Decode.succeed Prod

                else
                    Decode.succeed Dev
            )


perform : (Msg -> msg) -> (Json.Encode.Value -> Cmd Never) -> Effect pathKey -> Cmd msg
perform cliMsgConstructor toJsPort effect =
    case effect of
        NoEffect ->
            Cmd.none

        SendJsData value ->
            value
                |> Codec.encoder toJsCodec
                |> toJsPort
                |> Cmd.map never

        Batch list ->
            list
                |> List.map (perform cliMsgConstructor toJsPort)
                |> Cmd.batch

        FetchHttp ({ unmasked, masked } as requests) ->
            -- let
            --     _ =
            --         Debug.log "Fetching" masked.url
            -- in
            Http.request
                { method = unmasked.method
                , url = unmasked.url
                , headers = unmasked.headers |> List.map (\( key, value ) -> Http.header key value)
                , body =
                    case unmasked.body of
                        StaticHttpBody.EmptyBody ->
                            Http.emptyBody

                        StaticHttpBody.StringBody contentType string ->
                            Http.stringBody contentType string

                        StaticHttpBody.JsonBody value ->
                            Http.jsonBody value
                , expect =
                    Pages.Http.expectString
                        (\response ->
                            (GotStaticHttpResponse >> cliMsgConstructor)
                                { request = requests
                                , response = response
                                }
                        )
                , timeout = Nothing
                , tracker = Nothing
                }


init :
    (Model -> model)
    -> ContentCache.ContentCache metadata view
    -> Result (List BuildError) (List ( PagePath pathKey, metadata ))
    -> Config pathKey userMsg userModel metadata view
    -> Decode.Value
    -> ( model, Effect pathKey )
init toModel contentCache siteMetadata config flags =
    case
        Decode.decodeValue
            (Decode.map3 (\a b c -> ( a, b, c ))
                (Decode.field "secrets" SecretsDict.decoder)
                (Decode.field "mode" modeDecoder)
                (Decode.field "staticHttpCache"
                    (Decode.dict
                        (Decode.string
                            |> Decode.map Just
                        )
                    )
                )
            )
            flags
    of
        Ok ( secrets, mode, staticHttpCache ) ->
            case contentCache of
                Ok _ ->
                    case ContentCache.pagesWithErrors contentCache of
                        [] ->
                            let
                                requests =
                                    Result.andThen
                                        (\metadata ->
                                            staticResponseForPage metadata config.view
                                        )
                                        siteMetadata

                                staticResponses : StaticResponses
                                staticResponses =
                                    case requests of
                                        Ok okRequests ->
<<<<<<< HEAD
                                            staticResponsesInit siteMetadata config okRequests

                                        Err errors ->
                                            -- TODO need to handle errors better?
                                            staticResponsesInit siteMetadata config []
=======
                                            staticResponsesInit staticHttpCache okRequests

                                        Err errors ->
                                            -- TODO need to handle errors better?
                                            staticResponsesInit staticHttpCache []
>>>>>>> 26410979

                                ( updatedRawResponses, effect ) =
                                    sendStaticResponsesIfDone config siteMetadata mode secrets staticHttpCache [] staticResponses
                            in
                            ( Model staticResponses secrets [] updatedRawResponses mode |> toModel
                            , effect
                            )

                        pageErrors ->
                            let
                                requests =
                                    Result.andThen
                                        (\metadata ->
                                            staticResponseForPage metadata config.view
                                        )
                                        siteMetadata

                                staticResponses : StaticResponses
                                staticResponses =
                                    case requests of
                                        Ok okRequests ->
<<<<<<< HEAD
                                            staticResponsesInit siteMetadata config okRequests

                                        Err errors ->
                                            -- TODO need to handle errors better?
                                            staticResponsesInit siteMetadata config []
=======
                                            staticResponsesInit staticHttpCache okRequests

                                        Err errors ->
                                            -- TODO need to handle errors better?
                                            staticResponsesInit staticHttpCache []
>>>>>>> 26410979
                            in
                            updateAndSendPortIfDone
                                config
                                siteMetadata
                                (Model
                                    staticResponses
                                    secrets
                                    pageErrors
                                    staticHttpCache
                                    mode
                                )
                                toModel

                Err metadataParserErrors ->
                    updateAndSendPortIfDone
                        config
                        siteMetadata
                        (Model Dict.empty
                            secrets
                            (metadataParserErrors |> List.map Tuple.second)
                            staticHttpCache
                            mode
                        )
                        toModel

        Err error ->
            updateAndSendPortIfDone
                config
                siteMetadata
                (Model Dict.empty
                    SecretsDict.masked
                    [ { title = "Internal Error"
                      , message = [ Terminal.text <| "Failed to parse flags: " ++ Decode.errorToString error ]
                      , fatal = True
                      }
                    ]
                    Dict.empty
                    Dev
                )
                toModel


updateAndSendPortIfDone :
    Config pathKey userMsg userModel metadata view
    -> Result (List BuildError) (List ( PagePath pathKey, metadata ))
    -> Model
    -> (Model -> model)
    -> ( model, Effect pathKey )
updateAndSendPortIfDone config siteMetadata model toModel =
    let
        ( updatedAllRawResponses, effect ) =
            sendStaticResponsesIfDone
                config
                siteMetadata
                model.mode
                model.secrets
                model.allRawResponses
                model.errors
                model.staticResponses
    in
    ( { model | allRawResponses = updatedAllRawResponses } |> toModel
    , effect
    )


type alias PageErrors =
    Dict String String


update :
    Result (List BuildError) (List ( PagePath pathKey, metadata ))
    -> Config pathKey userMsg userModel metadata view
    -> Msg
    -> Model
    -> ( Model, Effect pathKey )
update siteMetadata config msg model =
    case msg of
        GotStaticHttpResponse { request, response } ->
            let
                -- _ =
                --     Debug.log "Got response" request.masked.url
                --
                updatedModel =
                    (case response of
                        Ok okResponse ->
                            staticResponsesUpdate
                                { request = request
                                , response = Result.mapError (\_ -> ()) response
                                }
                                model

                        Err error ->
                            { model
                                | errors =
                                    List.append
                                        model.errors
                                        [ { title = "Static HTTP Error"
                                          , message =
                                                [ Terminal.text "I got an error making an HTTP request to this URL: "

                                                -- TODO include HTTP method, headers, and body
                                                , Terminal.yellow <| Terminal.text request.masked.url
                                                , Terminal.text "\n\n"
                                                , case error of
                                                    Pages.Http.BadStatus metadata body ->
                                                        Terminal.text <|
                                                            String.join "\n"
                                                                [ "Bad status: " ++ String.fromInt metadata.statusCode
                                                                , "Status message: " ++ metadata.statusText
                                                                , "Body: " ++ body
                                                                ]

                                                    Pages.Http.BadUrl _ ->
                                                        -- TODO include HTTP method, headers, and body
                                                        Terminal.text <| "Invalid url: " ++ request.masked.url

                                                    Pages.Http.Timeout ->
                                                        Terminal.text "Timeout"

                                                    Pages.Http.NetworkError ->
                                                        Terminal.text "Network error"
                                                ]
                                          , fatal = True
                                          }
                                        ]
                            }
                    )
                        |> staticResponsesUpdate
                            -- TODO for hash pass in RequestDetails here
                            { request = request
                            , response = Result.mapError (\_ -> ()) response
                            }

                ( updatedAllRawResponses, effect ) =
                    sendStaticResponsesIfDone config siteMetadata updatedModel.mode updatedModel.secrets updatedModel.allRawResponses updatedModel.errors updatedModel.staticResponses
            in
            ( { updatedModel | allRawResponses = updatedAllRawResponses }
            , effect
            )


dictCompact : Dict String (Maybe a) -> Dict String a
dictCompact dict =
    dict
        |> Dict.Extra.filterMap (\key value -> value)


performStaticHttpRequests : Dict String (Maybe String) -> SecretsDict -> List ( String, StaticHttp.Request a ) -> Result (List BuildError) (List { unmasked : RequestDetails, masked : RequestDetails })
performStaticHttpRequests allRawResponses secrets staticRequests =
    staticRequests
        |> List.map
            (\( pagePath, request ) ->
                allRawResponses
                    |> dictCompact
                    |> StaticHttpRequest.resolveUrls ApplicationType.Cli request
                    |> Tuple.second
            )
        |> List.concat
        -- TODO prevent duplicates... can't because Set needs comparable
        --        |> Set.fromList
        --        |> Set.toList
        |> List.map
            (\urlBuilder ->
                urlBuilder
                    |> Secrets.lookup secrets
                    |> Result.map
                        (\unmasked ->
                            { unmasked = unmasked
                            , masked = Secrets.maskedLookup urlBuilder
                            }
                        )
            )
        |> combineMultipleErrors
        |> Result.mapError List.concat


combineMultipleErrors : List (Result error a) -> Result (List error) (List a)
combineMultipleErrors results =
    List.foldr
        (\result soFarResult ->
            case soFarResult of
                Ok soFarOk ->
                    case result of
                        Ok value ->
                            value :: soFarOk |> Ok

                        Err error ->
                            Err [ error ]

                Err errorsSoFar ->
                    case result of
                        Ok _ ->
                            Err errorsSoFar

                        Err error ->
                            Err <| error :: errorsSoFar
        )
        (Ok [])
        results


<<<<<<< HEAD
cliDictKey : String
cliDictKey =
    "////elm-pages-CLI////"


staticResponsesInit : Result (List BuildError) (List ( PagePath pathKey, metadata )) -> Config pathKey userMsg userModel metadata view -> List ( PagePath pathKey, StaticHttp.Request value ) -> StaticResponses
staticResponsesInit siteMetadata config list =
    let
        foo : StaticHttp.Request (List (Result String { path : List String, content : String }))
        foo =
            config.generateFiles thing2

        generateFilesStaticRequest =
            ( cliDictKey, NotFetched (foo |> StaticHttp.map (\_ -> ())) Dict.empty )

        thing2 =
            siteMetadata
                |> Result.withDefault []
                |> List.map
                    (\( pagePath, metadata ) ->
                        let
                            contentForPage =
                                config.content
                                    |> List.filterMap
                                        (\( path, { body } ) ->
                                            let
                                                pagePathToGenerate =
                                                    PagePath.toString pagePath

                                                currentContentPath =
                                                    "/" ++ (path |> String.join "/")
                                            in
                                            if pagePathToGenerate == currentContentPath then
                                                Just body

                                            else
                                                Nothing
                                        )
                                    |> List.head
                                    |> Maybe.andThen identity
                        in
                        { path = pagePath
                        , frontmatter = metadata
                        , body = contentForPage |> Maybe.withDefault ""
                        }
                    )
    in
=======
staticResponsesInit : Dict String (Maybe String) -> List ( PagePath pathKey, StaticHttp.Request value ) -> StaticResponses
staticResponsesInit staticHttpCache list =
>>>>>>> 26410979
    list
        |> List.map
            (\( path, staticRequest ) ->
                let
                    entry =
                        NotFetched (staticRequest |> StaticHttp.map (\_ -> ())) Dict.empty

                    updatedEntry =
                        staticHttpCache
                            |> dictCompact
                            |> Dict.toList
                            |> List.foldl
                                (\( hashedRequest, response ) entrySoFar ->
                                    entrySoFar
                                        |> addEntry
                                            staticHttpCache
                                            hashedRequest
                                            (Ok response)
                                )
                                entry
                in
                ( PagePath.toString path
                , updatedEntry
                )
            )
        |> List.append [ generateFilesStaticRequest ]
        |> Dict.fromList


staticResponsesUpdate : { request : { masked : RequestDetails, unmasked : RequestDetails }, response : Result () String } -> Model -> Model
staticResponsesUpdate newEntry model =
    let
        updatedAllResponses =
            -- @@@@@@@@@ TODO handle errors here, change Dict to have `Result` instead of `Maybe`
            Dict.insert
                (HashRequest.hash newEntry.request.masked)
                (Just <| Result.withDefault "TODO" newEntry.response)
                model.allRawResponses
    in
    { model
        | allRawResponses = updatedAllResponses
        , staticResponses =
            Dict.map
                (\pageUrl entry ->
                    case entry of
                        NotFetched request rawResponses ->
                            let
                                realUrls =
                                    updatedAllResponses
                                        |> dictCompact
                                        |> StaticHttpRequest.resolveUrls ApplicationType.Cli request
                                        |> Tuple.second
                                        |> List.map Secrets.maskedLookup
                                        |> List.map HashRequest.hash

                                includesUrl =
                                    List.member
                                        (HashRequest.hash newEntry.request.masked)
                                        realUrls
                            in
                            if includesUrl then
                                let
                                    updatedRawResponses =
                                        Dict.insert
                                            (HashRequest.hash newEntry.request.masked)
                                            newEntry.response
                                            rawResponses
                                in
                                NotFetched request updatedRawResponses

                            else
                                entry
                )
                model.staticResponses
    }


addEntry : Dict String (Maybe String) -> String -> Result () String -> StaticHttpResult -> StaticHttpResult
addEntry globalRawResponses hashedRequest rawResponse ((NotFetched request rawResponses) as entry) =
    let
        realUrls =
            globalRawResponses
                |> dictCompact
                |> StaticHttpRequest.resolveUrls ApplicationType.Cli request
                |> Tuple.second
                |> List.map Secrets.maskedLookup
                |> List.map HashRequest.hash

        includesUrl =
            List.member
                hashedRequest
                realUrls
    in
    if includesUrl then
        let
            updatedRawResponses =
                Dict.insert
                    hashedRequest
                    rawResponse
                    rawResponses
        in
        NotFetched request updatedRawResponses

    else
        entry


isJust : Maybe a -> Bool
isJust maybeValue =
    case maybeValue of
        Just _ ->
            True

        Nothing ->
            False


sendStaticResponsesIfDone :
    Config pathKey userMsg userModel metadata view
    -> Result (List BuildError) (List ( PagePath pathKey, metadata ))
    -> Mode
    -> SecretsDict
    -> Dict String (Maybe String)
    -> List BuildError
    -> StaticResponses
    -> ( Dict String (Maybe String), Effect pathKey )
sendStaticResponsesIfDone config siteMetadata mode secrets allRawResponses errors staticResponses =
    let
        pendingRequests =
            staticResponses
                |> Dict.Extra.any
                    (\path entry ->
                        case entry of
                            NotFetched request rawResponses ->
                                let
                                    usableRawResponses : Dict String String
                                    usableRawResponses =
                                        Dict.Extra.filterMap
                                            (\key value ->
                                                value
                                                    |> Result.map Just
                                                    |> Result.withDefault Nothing
                                            )
                                            rawResponses

                                    hasPermanentError =
                                        usableRawResponses
                                            |> StaticHttpRequest.permanentError ApplicationType.Cli request
                                            |> isJust

                                    hasPermanentHttpError =
                                        not (List.isEmpty errors)

                                    --|> List.any
                                    --    (\error ->
                                    --        case error of
                                    --            FailedStaticHttpRequestError _ ->
                                    --                True
                                    --
                                    --            _ ->
                                    --                False
                                    --    )
                                    ( allUrlsKnown, knownUrlsToFetch ) =
                                        StaticHttpRequest.resolveUrls
                                            ApplicationType.Cli
                                            request
                                            (rawResponses |> Dict.map (\key value -> value |> Result.withDefault ""))

                                    fetchedAllKnownUrls =
                                        (knownUrlsToFetch
                                            |> List.map Secrets.maskedLookup
                                            |> List.map HashRequest.hash
                                            |> Set.fromList
                                            |> Set.size
                                        )
                                            == (rawResponses |> Dict.keys |> List.length)
                                in
                                if hasPermanentHttpError || hasPermanentError || (allUrlsKnown && fetchedAllKnownUrls) then
                                    False

                                else
                                    True
                    )

        failedRequests =
            staticResponses
                |> Dict.toList
                |> List.concatMap
                    (\( path, NotFetched request rawResponses ) ->
                        let
                            usableRawResponses : Dict String String
                            usableRawResponses =
                                rawResponses
                                    |> Dict.Extra.filterMap
                                        (\key value ->
                                            value
                                                |> Result.map Just
                                                |> Result.withDefault Nothing
                                        )

                            maybePermanentError =
                                StaticHttpRequest.permanentError
                                    ApplicationType.Cli
                                    request
                                    usableRawResponses

                            decoderErrors =
                                maybePermanentError
                                    |> Maybe.map (StaticHttpRequest.toBuildError path)
                                    |> Maybe.map List.singleton
                                    |> Maybe.withDefault []
                        in
                        decoderErrors
                    )
    in
    if pendingRequests then
        let
            requestContinuations : List ( String, StaticHttp.Request () )
            requestContinuations =
                staticResponses
                    |> Dict.toList
                    |> List.map
                        (\( path, NotFetched request rawResponses ) ->
                            ( path, request )
                        )

            ( updatedAllRawResponses, newEffect ) =
                case
                    performStaticHttpRequests allRawResponses secrets requestContinuations
                of
                    Ok urlsToPerform ->
                        let
                            newAllRawResponses =
                                Dict.union allRawResponses dictOfNewUrlsToPerform

                            dictOfNewUrlsToPerform =
                                urlsToPerform
                                    |> List.map .masked
                                    |> List.map HashRequest.hash
                                    |> List.map (\hashedUrl -> ( hashedUrl, Nothing ))
                                    |> Dict.fromList

                            maskedToUnmasked : Dict String { masked : RequestDetails, unmasked : RequestDetails }
                            maskedToUnmasked =
                                urlsToPerform
                                    --                                    |> List.map (\secureUrl -> ( Pages.Internal.Secrets.masked secureUrl, secureUrl ))
                                    |> List.map
                                        (\secureUrl ->
                                            --                                            ( hashUrl secureUrl, { unmasked = secureUrl, masked = secureUrl } )
                                            ( HashRequest.hash secureUrl.masked, secureUrl )
                                        )
                                    |> Dict.fromList

                            alreadyPerformed =
                                allRawResponses
                                    |> Dict.keys
                                    |> Set.fromList

                            newThing =
                                maskedToUnmasked
                                    |> Dict.Extra.removeMany alreadyPerformed
                                    |> Dict.toList
                                    |> List.map
                                        (\( maskedUrl, secureUrl ) ->
                                            FetchHttp secureUrl
                                        )
                                    |> Batch
                        in
                        ( newAllRawResponses, newThing )

                    Err error ->
                        ( allRawResponses
                        , SendJsData <|
                            (Errors <| BuildError.errorsToString (error ++ failedRequests ++ errors))
                        )
        in
        ( updatedAllRawResponses, newEffect )

    else
        let
            updatedAllRawResponses =
                Dict.empty

            metadataForGenerateFiles =
                siteMetadata
                    |> Result.withDefault []
                    |> List.map
                        (\( pagePath, metadata ) ->
                            let
                                contentForPage =
                                    config.content
                                        |> List.filterMap
                                            (\( path, { body } ) ->
                                                let
                                                    pagePathToGenerate =
                                                        PagePath.toString pagePath

                                                    currentContentPath =
                                                        String.join "/" path
                                                in
                                                if pagePathToGenerate == currentContentPath then
                                                    Just body

                                                else
                                                    Nothing
                                            )
                                        |> List.head
                                        |> Maybe.andThen identity
                            in
                            { path = pagePath
                            , frontmatter = metadata
                            , body = contentForPage |> Maybe.withDefault ""
                            }
                        )

            --generatedFiles : StaticHttp.Request (List (Result String { path : List String, content : String }))
            --generatedFiles : List (Result String { path : List String, content : String })
            generatedFiles =
                mythingy2
                    |> Result.withDefault []

            mythingy2 : Result StaticHttpRequest.Error (List (Result String { path : List String, content : String }))
            mythingy2 =
                StaticHttpRequest.resolve (config.generateFiles metadataForGenerateFiles)
                    (allRawResponses |> Dict.Extra.filterMap (\key value -> value))

            generatedOkayFiles : List { path : List String, content : String }
            generatedOkayFiles =
                generatedFiles
                    |> List.filterMap
                        (\result ->
                            case result of
                                Ok ok ->
                                    Just ok

                                _ ->
                                    Nothing
                        )

            generatedFileErrors : List { title : String, message : List Terminal.Text, fatal : Bool }
            generatedFileErrors =
                generatedFiles
                    |> List.filterMap
                        (\result ->
                            case result of
                                Ok ok ->
                                    Nothing

                                Err error ->
                                    Just
                                        { title = "Generate Files Error"
                                        , message =
                                            [ Terminal.text "I encountered an Err from your generateFiles function. Message:\n"
                                            , Terminal.text <| "Error: " ++ error
                                            ]
                                        , fatal = True
                                        }
                        )

            allErrors : List BuildError
            allErrors =
                errors ++ failedRequests ++ generatedFileErrors
        in
        ( updatedAllRawResponses
        , toJsPayload
            (encodeStaticResponses mode staticResponses)
            config.manifest
            generatedOkayFiles
            allRawResponses
            allErrors
        )


toJsPayload :
    Dict String (Dict String String)
    -> Manifest.Config pathKey
    -> List FileToGenerate
    -> Dict String (Maybe String)
    -> List { title : String, message : List Terminal.Text, fatal : Bool }
    -> Effect pathKey
toJsPayload encodedStatic manifest generated allRawResponses allErrors =
    SendJsData <|
        if allErrors |> List.filter .fatal |> List.isEmpty then
            Success
                (ToJsSuccessPayload
                    encodedStatic
                    manifest
                    generated
                    (allRawResponses
                        |> Dict.toList
                        |> List.filterMap
                            (\( key, maybeValue ) ->
                                maybeValue
                                    |> Maybe.map (\value -> ( key, value ))
                            )
                        |> Dict.fromList
                    )
                    (List.map BuildError.errorToString allErrors)
                )

        else
            Errors <| BuildError.errorsToString allErrors


encodeStaticResponses : Mode -> StaticResponses -> Dict String (Dict String String)
<<<<<<< HEAD
encodeStaticResponses mode staticResponses =
    staticResponses
        |> Dict.filter
            (\key value ->
                key /= cliDictKey
            )
        |> Dict.map
            (\path result ->
                case result of
                    NotFetched request rawResponsesDict ->
                        let
                            relevantResponses =
=======
encodeStaticResponses mode =
    Dict.map
        (\path result ->
            case result of
                NotFetched request rawResponsesDict ->
                    let
                        relevantResponses =
                            Dict.map
                                (\_ ->
                                    -- TODO avoid running this code at all if there are errors here
                                    Result.withDefault ""
                                )
>>>>>>> 26410979
                                rawResponsesDict

                        strippedResponses : Dict String String
                        strippedResponses =
                            -- TODO should this return an Err and handle that here?
                            StaticHttpRequest.strippedResponses ApplicationType.Cli request relevantResponses
                    in
                    case mode of
                        Dev ->
                            relevantResponses

                        Prod ->
                            strippedResponses
        )


type alias StaticResponses =
    Dict String StaticHttpResult


type StaticHttpResult
    = NotFetched (StaticHttpRequest.Request ()) (Dict String (Result () String))


staticResponseForPage :
    List ( PagePath pathKey, metadata )
    ->
        (List ( PagePath pathKey, metadata )
         ->
            { path : PagePath pathKey
            , frontmatter : metadata
            }
         ->
            StaticHttpRequest.Request
                { view : userModel -> view -> { title : String, body : Html userMsg }
                , head : List (Head.Tag pathKey)
                }
        )
    ->
        Result (List BuildError)
            (List
                ( PagePath pathKey
                , StaticHttp.Request
                    { view : userModel -> view -> { title : String, body : Html userMsg }
                    , head : List (Head.Tag pathKey)
                    }
                )
            )
staticResponseForPage siteMetadata viewFn =
    siteMetadata
        |> List.map
            (\( pagePath, frontmatter ) ->
                let
                    thing =
                        viewFn siteMetadata
                            { path = pagePath
                            , frontmatter = frontmatter
                            }
                in
                Ok ( pagePath, thing )
            )
        |> combine


combine : List (Result error ( key, success )) -> Result (List error) (List ( key, success ))
combine list =
    list
        |> List.foldr resultFolder (Ok [])


resultFolder : Result error a -> Result (List error) (List a) -> Result (List error) (List a)
resultFolder current soFarResult =
    case soFarResult of
        Ok soFarOk ->
            case current of
                Ok currentOk ->
                    currentOk
                        :: soFarOk
                        |> Ok

                Err error ->
                    Err [ error ]

        Err soFarErr ->
            case current of
                Ok currentOk ->
                    Err soFarErr

                Err error ->
                    error
                        :: soFarErr
                        |> Err<|MERGE_RESOLUTION|>--- conflicted
+++ resolved
@@ -354,19 +354,11 @@
                                 staticResponses =
                                     case requests of
                                         Ok okRequests ->
-<<<<<<< HEAD
-                                            staticResponsesInit siteMetadata config okRequests
+                                            staticResponsesInit staticHttpCache siteMetadata config okRequests
 
                                         Err errors ->
                                             -- TODO need to handle errors better?
-                                            staticResponsesInit siteMetadata config []
-=======
-                                            staticResponsesInit staticHttpCache okRequests
-
-                                        Err errors ->
-                                            -- TODO need to handle errors better?
-                                            staticResponsesInit staticHttpCache []
->>>>>>> 26410979
+                                            staticResponsesInit staticHttpCache siteMetadata config []
 
                                 ( updatedRawResponses, effect ) =
                                     sendStaticResponsesIfDone config siteMetadata mode secrets staticHttpCache [] staticResponses
@@ -388,19 +380,11 @@
                                 staticResponses =
                                     case requests of
                                         Ok okRequests ->
-<<<<<<< HEAD
-                                            staticResponsesInit siteMetadata config okRequests
+                                            staticResponsesInit staticHttpCache siteMetadata config okRequests
 
                                         Err errors ->
                                             -- TODO need to handle errors better?
-                                            staticResponsesInit siteMetadata config []
-=======
-                                            staticResponsesInit staticHttpCache okRequests
-
-                                        Err errors ->
-                                            -- TODO need to handle errors better?
-                                            staticResponsesInit staticHttpCache []
->>>>>>> 26410979
+                                            staticResponsesInit staticHttpCache siteMetadata config []
                             in
                             updateAndSendPortIfDone
                                 config
@@ -602,14 +586,13 @@
         results
 
 
-<<<<<<< HEAD
 cliDictKey : String
 cliDictKey =
     "////elm-pages-CLI////"
 
 
-staticResponsesInit : Result (List BuildError) (List ( PagePath pathKey, metadata )) -> Config pathKey userMsg userModel metadata view -> List ( PagePath pathKey, StaticHttp.Request value ) -> StaticResponses
-staticResponsesInit siteMetadata config list =
+staticResponsesInit : Dict String (Maybe String) -> Result (List BuildError) (List ( PagePath pathKey, metadata )) -> Config pathKey userMsg userModel metadata view -> List ( PagePath pathKey, StaticHttp.Request value ) -> StaticResponses
+staticResponsesInit staticHttpCache siteMetadata config list =
     let
         foo : StaticHttp.Request (List (Result String { path : List String, content : String }))
         foo =
@@ -650,10 +633,6 @@
                         }
                     )
     in
-=======
-staticResponsesInit : Dict String (Maybe String) -> List ( PagePath pathKey, StaticHttp.Request value ) -> StaticResponses
-staticResponsesInit staticHttpCache list =
->>>>>>> 26410979
     list
         |> List.map
             (\( path, staticRequest ) ->
@@ -977,7 +956,8 @@
 
             mythingy2 : Result StaticHttpRequest.Error (List (Result String { path : List String, content : String }))
             mythingy2 =
-                StaticHttpRequest.resolve (config.generateFiles metadataForGenerateFiles)
+                StaticHttpRequest.resolve ApplicationType.Cli
+                    (config.generateFiles metadataForGenerateFiles)
                     (allRawResponses |> Dict.Extra.filterMap (\key value -> value))
 
             generatedOkayFiles : List { path : List String, content : String }
@@ -1059,7 +1039,6 @@
 
 
 encodeStaticResponses : Mode -> StaticResponses -> Dict String (Dict String String)
-<<<<<<< HEAD
 encodeStaticResponses mode staticResponses =
     staticResponses
         |> Dict.filter
@@ -1072,34 +1051,25 @@
                     NotFetched request rawResponsesDict ->
                         let
                             relevantResponses =
-=======
-encodeStaticResponses mode =
-    Dict.map
-        (\path result ->
-            case result of
-                NotFetched request rawResponsesDict ->
-                    let
-                        relevantResponses =
-                            Dict.map
-                                (\_ ->
-                                    -- TODO avoid running this code at all if there are errors here
-                                    Result.withDefault ""
-                                )
->>>>>>> 26410979
-                                rawResponsesDict
-
-                        strippedResponses : Dict String String
-                        strippedResponses =
-                            -- TODO should this return an Err and handle that here?
-                            StaticHttpRequest.strippedResponses ApplicationType.Cli request relevantResponses
-                    in
-                    case mode of
-                        Dev ->
-                            relevantResponses
-
-                        Prod ->
-                            strippedResponses
-        )
+                                Dict.map
+                                    (\_ ->
+                                        -- TODO avoid running this code at all if there are errors here
+                                        Result.withDefault ""
+                                    )
+                                    rawResponsesDict
+
+                            strippedResponses : Dict String String
+                            strippedResponses =
+                                -- TODO should this return an Err and handle that here?
+                                StaticHttpRequest.strippedResponses ApplicationType.Cli request relevantResponses
+                        in
+                        case mode of
+                            Dev ->
+                                relevantResponses
+
+                            Prod ->
+                                strippedResponses
+            )
 
 
 type alias StaticResponses =
